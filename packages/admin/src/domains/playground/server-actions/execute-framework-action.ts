--- conflicted
+++ resolved
@@ -20,10 +20,6 @@
     return res;
   } catch (e) {
     //TODO: resend proper api errors
-<<<<<<< HEAD
-    throw new Error('Could not execute api');
-=======
     throw new Error(`Could not execute api: ${(e as any).message}`);
->>>>>>> 95c1be64
   }
 }