{
  "name": "@mastra/engine",
  "version": "0.0.5-alpha.4",
  "description": "",
  "main": "dist/index.js",
  "module": "dist/mylib.esm.js",
  "typings": "dist/index.d.ts",
  "type": "module",
  "scripts": {
    "build": "npx tsc",
    "build:dev": "dts watch",
    "generate-pg": "drizzle-kit generate --out=./dist/postgres/drizzle --dialect=postgresql --schema=./dist/postgres/db/schema.js",
    "migrate-pg": "pnpx tsx ./dist/postgres/migrate.js",
    "test-engine": "pnpx tsx ./src/postgres/engine.test.ts",
    "test": "jest"
  },
  "files": [
    "dist"
  ],
  "keywords": [
    "mastra",
    "engine",
    "ai"
  ],
  "author": "",
  "license": "MIT",
  "dependencies": {
    "@date-fns/utc": "^1.2.0",
    "@mastra/core": "0.1.27-alpha.3",
    "@paralleldrive/cuid2": "^2.2.2",
    "date-fns": "^4.1.0",
    "dotenv": "^16.3.1",
<<<<<<< HEAD
    "drizzle-orm": "^0.36.1",
    "drizzle-kit": "^0.28.0",
=======
    "drizzle-kit": "^0.28.1",
    "drizzle-orm": "^0.36.3",
>>>>>>> 37cb1f14
    "pg": "^8.13.1",
    "postgres": "^3.4.5",
    "zod": "^3.23.8"
  },
  "devDependencies": {
    "@jest/globals": "^29.7.0",
    "@tsconfig/recommended": "^1.0.7",
    "@types/jest": "^29.5.12",
    "@types/node": "^22.9.0",
    "@types/pg": "^8.11.10",
    "dts-cli": "^2.0.5",
    "jest": "^29.7.0",
    "ts-jest": "^29.2.5",
    "typescript": "^5.6.3"
  }
}<|MERGE_RESOLUTION|>--- conflicted
+++ resolved
@@ -30,13 +30,8 @@
     "@paralleldrive/cuid2": "^2.2.2",
     "date-fns": "^4.1.0",
     "dotenv": "^16.3.1",
-<<<<<<< HEAD
-    "drizzle-orm": "^0.36.1",
-    "drizzle-kit": "^0.28.0",
-=======
     "drizzle-kit": "^0.28.1",
     "drizzle-orm": "^0.36.3",
->>>>>>> 37cb1f14
     "pg": "^8.13.1",
     "postgres": "^3.4.5",
     "zod": "^3.23.8"
